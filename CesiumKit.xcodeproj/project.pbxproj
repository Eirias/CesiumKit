// !$*UTF8*$!
{
	archiveVersion = 1;
	classes = {
	};
	objectVersion = 46;
	objects = {

/* Begin PBXBuildFile section */
		941F24C6193CC94200BDB515 /* CSEllipsoidalOccluder.m in Sources */ = {isa = PBXBuildFile; fileRef = 941F24C5193CC94200BDB515 /* CSEllipsoidalOccluder.m */; };
		942A83D619384C1200012DC4 /* CSArray.m in Sources */ = {isa = PBXBuildFile; fileRef = 942A83D519384C1200012DC4 /* CSArray.m */; };
		942A83D919384F5500012DC4 /* CSUInt16Array.m in Sources */ = {isa = PBXBuildFile; fileRef = 942A83D819384F5500012DC4 /* CSUInt16Array.m */; };
		942A83DC19386F1F00012DC4 /* CSGeographicTilingScheme.m in Sources */ = {isa = PBXBuildFile; fileRef = 942A83DB19386F1F00012DC4 /* CSGeographicTilingScheme.m */; };
		942A83DF193878CC00012DC4 /* CSUInt8Array.m in Sources */ = {isa = PBXBuildFile; fileRef = 942A83DE193878CC00012DC4 /* CSUInt8Array.m */; };
		942A83E2193878DE00012DC4 /* CSHeightMapTerrainData.m in Sources */ = {isa = PBXBuildFile; fileRef = 942A83E1193878DE00012DC4 /* CSHeightMapTerrainData.m */; };
		942A83E5193878EE00012DC4 /* CSTerrainData.m in Sources */ = {isa = PBXBuildFile; fileRef = 942A83E4193878EE00012DC4 /* CSTerrainData.m */; };
		943999461930418C00012DC4 /* CSCartographic.m in Sources */ = {isa = PBXBuildFile; fileRef = 943999051930418C00012DC4 /* CSCartographic.m */; };
		943999471930418C00012DC4 /* CSSpherical.m in Sources */ = {isa = PBXBuildFile; fileRef = 943999091930418C00012DC4 /* CSSpherical.m */; };
		943999481930418C00012DC4 /* CSEllipsoid.m in Sources */ = {isa = PBXBuildFile; fileRef = 9439990B1930418C00012DC4 /* CSEllipsoid.m */; };
		943999491930418C00012DC4 /* CSCartesian2.m in Sources */ = {isa = PBXBuildFile; fileRef = 9439990C1930418C00012DC4 /* CSCartesian2.m */; };
		9439994A1930418C00012DC4 /* CSRectangle.m in Sources */ = {isa = PBXBuildFile; fileRef = 9439990D1930418C00012DC4 /* CSRectangle.m */; };
		9439994B1930418C00012DC4 /* CSProjection.m in Sources */ = {isa = PBXBuildFile; fileRef = 9439990F1930418C00012DC4 /* CSProjection.m */; };
		9439994C1930418C00012DC4 /* CSMatrix4.m in Sources */ = {isa = PBXBuildFile; fileRef = 943999101930418C00012DC4 /* CSMatrix4.m */; };
		9439994D1930418C00012DC4 /* CSBoundingRectangle.m in Sources */ = {isa = PBXBuildFile; fileRef = 943999111930418C00012DC4 /* CSBoundingRectangle.m */; };
		9439994E1930418C00012DC4 /* CSMath.m in Sources */ = {isa = PBXBuildFile; fileRef = 943999131930418C00012DC4 /* CSMath.m */; };
		9439994F1930418C00012DC4 /* CSCartesian3.m in Sources */ = {isa = PBXBuildFile; fileRef = 943999151930418C00012DC4 /* CSCartesian3.m */; };
		943999501930418C00012DC4 /* CSEllipsoidGeometry.m in Sources */ = {isa = PBXBuildFile; fileRef = 9439991B1930418C00012DC4 /* CSEllipsoidGeometry.m */; };
		943999511930418C00012DC4 /* CSQuarternion.m in Sources */ = {isa = PBXBuildFile; fileRef = 9439991E1930418C00012DC4 /* CSQuarternion.m */; };
		943999521930418C00012DC4 /* CSGeographicProjection.m in Sources */ = {isa = PBXBuildFile; fileRef = 943999201930418C00012DC4 /* CSGeographicProjection.m */; };
		943999531930418C00012DC4 /* CSVertexFormat.m in Sources */ = {isa = PBXBuildFile; fileRef = 943999211930418C00012DC4 /* CSVertexFormat.m */; };
		943999541930418C00012DC4 /* CSInterval.m in Sources */ = {isa = PBXBuildFile; fileRef = 943999221930418C00012DC4 /* CSInterval.m */; };
		943999551930418C00012DC4 /* CSCartesian4.m in Sources */ = {isa = PBXBuildFile; fileRef = 943999231930418C00012DC4 /* CSCartesian4.m */; };
		943999561930418C00012DC4 /* CSWebMercatorProjection.m in Sources */ = {isa = PBXBuildFile; fileRef = 943999251930418C00012DC4 /* CSWebMercatorProjection.m */; };
		943999571930418C00012DC4 /* CSRay.m in Sources */ = {isa = PBXBuildFile; fileRef = 943999281930418C00012DC4 /* CSRay.m */; };
		943999581930418C00012DC4 /* CSRenderState.m in Sources */ = {isa = PBXBuildFile; fileRef = 9439992F1930418C00012DC4 /* CSRenderState.m */; };
		943999591930418C00012DC4 /* CSContext.m in Sources */ = {isa = PBXBuildFile; fileRef = 943999331930418C00012DC4 /* CSContext.m */; };
		9439995B1930418C00012DC4 /* CSDrawCommand.m in Sources */ = {isa = PBXBuildFile; fileRef = 943999351930418C00012DC4 /* CSDrawCommand.m */; };
		9439995C1930418C00012DC4 /* CSUniformState.m in Sources */ = {isa = PBXBuildFile; fileRef = 943999361930418C00012DC4 /* CSUniformState.m */; };
		9439995D1930418C00012DC4 /* CSPassState.m in Sources */ = {isa = PBXBuildFile; fileRef = 943999371930418C00012DC4 /* CSPassState.m */; };
		9439995E1930418C00012DC4 /* CSScene.m in Sources */ = {isa = PBXBuildFile; fileRef = 943999391930418C00012DC4 /* CSScene.m */; };
		9439995F1930418C00012DC4 /* CSPrimitives.m in Sources */ = {isa = PBXBuildFile; fileRef = 9439993B1930418C00012DC4 /* CSPrimitives.m */; };
		943999601930418C00012DC4 /* CSCamera.m in Sources */ = {isa = PBXBuildFile; fileRef = 9439993C1930418C00012DC4 /* CSCamera.m */; };
		943999611930418C00012DC4 /* CSPerspectiveFrustum.m in Sources */ = {isa = PBXBuildFile; fileRef = 9439993E1930418C00012DC4 /* CSPerspectiveFrustum.m */; };
		943999621930418C00012DC4 /* CSFrameState.m in Sources */ = {isa = PBXBuildFile; fileRef = 9439993F1930418C00012DC4 /* CSFrameState.m */; };
		943999631930418C00012DC4 /* CSFrustum.m in Sources */ = {isa = PBXBuildFile; fileRef = 943999421930418C00012DC4 /* CSFrustum.m */; };
		943CCAC9193051EA00012DC4 /* CSTypedArray.m in Sources */ = {isa = PBXBuildFile; fileRef = 943CCAC8193051EA00012DC4 /* CSTypedArray.m */; };
		943CCACC193062E200012DC4 /* CSGlobe.m in Sources */ = {isa = PBXBuildFile; fileRef = 943CCACB193062E200012DC4 /* CSGlobe.m */; };
		943CCACF193070D400012DC4 /* CSBoundingSphere.m in Sources */ = {isa = PBXBuildFile; fileRef = 943CCACE193070D400012DC4 /* CSBoundingSphere.m */; };
		94502FCB1938247F00012DC4 /* CSTerrainProvider.m in Sources */ = {isa = PBXBuildFile; fileRef = 94502FCA1938247F00012DC4 /* CSTerrainProvider.m */; };
		94502FCE1938248D00012DC4 /* CSEllipsoidTerrainProvider.m in Sources */ = {isa = PBXBuildFile; fileRef = 94502FCD1938248D00012DC4 /* CSEllipsoidTerrainProvider.m */; };
		94502FD1193826AF00012DC4 /* CSTilingScheme.m in Sources */ = {isa = PBXBuildFile; fileRef = 94502FD0193826AF00012DC4 /* CSTilingScheme.m */; };
		94502FD4193826DF00012DC4 /* CSWebMercatorTilingScheme.m in Sources */ = {isa = PBXBuildFile; fileRef = 94502FD3193826DF00012DC4 /* CSWebMercatorTilingScheme.m */; };
		9451509B193ADB8600012DC4 /* CSHeightMapStructure.m in Sources */ = {isa = PBXBuildFile; fileRef = 9451509A193ADB8600012DC4 /* CSHeightMapStructure.m */; };
		9451509E193C597E00012DC4 /* CSTerrainMesh.m in Sources */ = {isa = PBXBuildFile; fileRef = 9451509D193C597E00012DC4 /* CSTerrainMesh.m */; };
		945150A1193C5F3400012DC4 /* CSFloat32Array.m in Sources */ = {isa = PBXBuildFile; fileRef = 945150A0193C5F3400012DC4 /* CSFloat32Array.m */; };
		945150A4193C648700012DC4 /* CSHeightMapTessellator.m in Sources */ = {isa = PBXBuildFile; fileRef = 945150A3193C648700012DC4 /* CSHeightMapTessellator.m */; };
		945D2DBC193D7FA900012DC4 /* EllipsoidalOccluder.swift in Sources */ = {isa = PBXBuildFile; fileRef = 945D2DBB193D7FA900012DC4 /* EllipsoidalOccluder.swift */; };
		9465BB56193F8A57006F5994 /* CSPackable.m in Sources */ = {isa = PBXBuildFile; fileRef = 9465BB55193F8A57006F5994 /* CSPackable.m */; };
		94DC79261918425300012DC4 /* Foundation.framework in Frameworks */ = {isa = PBXBuildFile; fileRef = 94DC79251918425300012DC4 /* Foundation.framework */; };
		94DC792B1918425300012DC4 /* CesiumKit.h in CopyFiles */ = {isa = PBXBuildFile; fileRef = 94DC792A1918425300012DC4 /* CesiumKit.h */; };
		94DC792D1918425300012DC4 /* CesiumKit.m in Sources */ = {isa = PBXBuildFile; fileRef = 94DC792C1918425300012DC4 /* CesiumKit.m */; };
		94DC79341918425300012DC4 /* XCTest.framework in Frameworks */ = {isa = PBXBuildFile; fileRef = 94DC79331918425300012DC4 /* XCTest.framework */; };
		94DC79351918425300012DC4 /* Foundation.framework in Frameworks */ = {isa = PBXBuildFile; fileRef = 94DC79251918425300012DC4 /* Foundation.framework */; };
		94DC79371918425300012DC4 /* UIKit.framework in Frameworks */ = {isa = PBXBuildFile; fileRef = 94DC79361918425300012DC4 /* UIKit.framework */; };
		94DC793A1918425300012DC4 /* libCesiumKit.a in Frameworks */ = {isa = PBXBuildFile; fileRef = 94DC79221918425300012DC4 /* libCesiumKit.a */; };
		94DC79401918425300012DC4 /* InfoPlist.strings in Resources */ = {isa = PBXBuildFile; fileRef = 94DC793E1918425300012DC4 /* InfoPlist.strings */; };
		94DC79421918425300012DC4 /* CesiumKitTests.m in Sources */ = {isa = PBXBuildFile; fileRef = 94DC79411918425300012DC4 /* CesiumKitTests.m */; };
/* End PBXBuildFile section */

/* Begin PBXContainerItemProxy section */
		94DC79381918425300012DC4 /* PBXContainerItemProxy */ = {
			isa = PBXContainerItemProxy;
			containerPortal = 94DC791A1918425300012DC4 /* Project object */;
			proxyType = 1;
			remoteGlobalIDString = 94DC79211918425300012DC4;
			remoteInfo = CesiumKit;
		};
/* End PBXContainerItemProxy section */

/* Begin PBXCopyFilesBuildPhase section */
		94DC79201918425300012DC4 /* CopyFiles */ = {
			isa = PBXCopyFilesBuildPhase;
			buildActionMask = 2147483647;
			dstPath = "include/$(PRODUCT_NAME)";
			dstSubfolderSpec = 16;
			files = (
				94DC792B1918425300012DC4 /* CesiumKit.h in CopyFiles */,
			);
			runOnlyForDeploymentPostprocessing = 0;
		};
/* End PBXCopyFilesBuildPhase section */

/* Begin PBXFileReference section */
		9404F42F193357B500012DC4 /* CSRendererDefines.h */ = {isa = PBXFileReference; lastKnownFileType = sourcecode.c.h; path = CSRendererDefines.h; sourceTree = "<group>"; };
		941F24C4193CC94200BDB515 /* CSEllipsoidalOccluder.h */ = {isa = PBXFileReference; fileEncoding = 4; lastKnownFileType = sourcecode.c.h; path = CSEllipsoidalOccluder.h; sourceTree = "<group>"; };
		941F24C5193CC94200BDB515 /* CSEllipsoidalOccluder.m */ = {isa = PBXFileReference; fileEncoding = 4; lastKnownFileType = sourcecode.c.objc; path = CSEllipsoidalOccluder.m; sourceTree = "<group>"; };
		942A83D419384C1200012DC4 /* CSArray.h */ = {isa = PBXFileReference; fileEncoding = 4; lastKnownFileType = sourcecode.c.h; path = CSArray.h; sourceTree = "<group>"; };
		942A83D519384C1200012DC4 /* CSArray.m */ = {isa = PBXFileReference; fileEncoding = 4; lastKnownFileType = sourcecode.c.objc; path = CSArray.m; sourceTree = "<group>"; };
		942A83D719384F5500012DC4 /* CSUInt16Array.h */ = {isa = PBXFileReference; fileEncoding = 4; lastKnownFileType = sourcecode.c.h; path = CSUInt16Array.h; sourceTree = "<group>"; };
		942A83D819384F5500012DC4 /* CSUInt16Array.m */ = {isa = PBXFileReference; fileEncoding = 4; lastKnownFileType = sourcecode.c.objc; path = CSUInt16Array.m; sourceTree = "<group>"; };
		942A83DA19386F1F00012DC4 /* CSGeographicTilingScheme.h */ = {isa = PBXFileReference; fileEncoding = 4; lastKnownFileType = sourcecode.c.h; path = CSGeographicTilingScheme.h; sourceTree = "<group>"; };
		942A83DB19386F1F00012DC4 /* CSGeographicTilingScheme.m */ = {isa = PBXFileReference; fileEncoding = 4; lastKnownFileType = sourcecode.c.objc; path = CSGeographicTilingScheme.m; sourceTree = "<group>"; };
		942A83DD193878CC00012DC4 /* CSUInt8Array.h */ = {isa = PBXFileReference; fileEncoding = 4; lastKnownFileType = sourcecode.c.h; path = CSUInt8Array.h; sourceTree = "<group>"; };
		942A83DE193878CC00012DC4 /* CSUInt8Array.m */ = {isa = PBXFileReference; fileEncoding = 4; lastKnownFileType = sourcecode.c.objc; path = CSUInt8Array.m; sourceTree = "<group>"; };
		942A83E0193878DE00012DC4 /* CSHeightMapTerrainData.h */ = {isa = PBXFileReference; fileEncoding = 4; lastKnownFileType = sourcecode.c.h; path = CSHeightMapTerrainData.h; sourceTree = "<group>"; };
		942A83E1193878DE00012DC4 /* CSHeightMapTerrainData.m */ = {isa = PBXFileReference; fileEncoding = 4; lastKnownFileType = sourcecode.c.objc; path = CSHeightMapTerrainData.m; sourceTree = "<group>"; };
		942A83E3193878EE00012DC4 /* CSTerrainData.h */ = {isa = PBXFileReference; fileEncoding = 4; lastKnownFileType = sourcecode.c.h; path = CSTerrainData.h; sourceTree = "<group>"; };
		942A83E4193878EE00012DC4 /* CSTerrainData.m */ = {isa = PBXFileReference; fileEncoding = 4; lastKnownFileType = sourcecode.c.objc; path = CSTerrainData.m; sourceTree = "<group>"; };
		943999041930418C00012DC4 /* CSVertexFormat.h */ = {isa = PBXFileReference; fileEncoding = 4; lastKnownFileType = sourcecode.c.h; path = CSVertexFormat.h; sourceTree = "<group>"; };
		943999051930418C00012DC4 /* CSCartographic.m */ = {isa = PBXFileReference; fileEncoding = 4; lastKnownFileType = sourcecode.c.objc; path = CSCartographic.m; sourceTree = "<group>"; };
		943999061930418C00012DC4 /* CSCartesian4.h */ = {isa = PBXFileReference; fileEncoding = 4; lastKnownFileType = sourcecode.c.h; path = CSCartesian4.h; sourceTree = "<group>"; };
		943999071930418C00012DC4 /* CSInterval.h */ = {isa = PBXFileReference; fileEncoding = 4; lastKnownFileType = sourcecode.c.h; path = CSInterval.h; sourceTree = "<group>"; };
		943999081930418C00012DC4 /* CSWebMercatorProjection.h */ = {isa = PBXFileReference; fileEncoding = 4; lastKnownFileType = sourcecode.c.h; path = CSWebMercatorProjection.h; sourceTree = "<group>"; };
		943999091930418C00012DC4 /* CSSpherical.m */ = {isa = PBXFileReference; fileEncoding = 4; lastKnownFileType = sourcecode.c.objc; path = CSSpherical.m; sourceTree = "<group>"; };
		9439990A1930418C00012DC4 /* CSRay.h */ = {isa = PBXFileReference; fileEncoding = 4; lastKnownFileType = sourcecode.c.h; path = CSRay.h; sourceTree = "<group>"; };
		9439990B1930418C00012DC4 /* CSEllipsoid.m */ = {isa = PBXFileReference; fileEncoding = 4; lastKnownFileType = sourcecode.c.objc; path = CSEllipsoid.m; sourceTree = "<group>"; };
		9439990C1930418C00012DC4 /* CSCartesian2.m */ = {isa = PBXFileReference; fileEncoding = 4; lastKnownFileType = sourcecode.c.objc; path = CSCartesian2.m; sourceTree = "<group>"; };
		9439990D1930418C00012DC4 /* CSRectangle.m */ = {isa = PBXFileReference; fileEncoding = 4; lastKnownFileType = sourcecode.c.objc; path = CSRectangle.m; sourceTree = "<group>"; };
		9439990E1930418C00012DC4 /* CSProjection+Private.h */ = {isa = PBXFileReference; fileEncoding = 4; lastKnownFileType = sourcecode.c.h; path = "CSProjection+Private.h"; sourceTree = "<group>"; };
		9439990F1930418C00012DC4 /* CSProjection.m */ = {isa = PBXFileReference; fileEncoding = 4; lastKnownFileType = sourcecode.c.objc; path = CSProjection.m; sourceTree = "<group>"; };
		943999101930418C00012DC4 /* CSMatrix4.m */ = {isa = PBXFileReference; fileEncoding = 4; lastKnownFileType = sourcecode.c.objc; path = CSMatrix4.m; sourceTree = "<group>"; };
		943999111930418C00012DC4 /* CSBoundingRectangle.m */ = {isa = PBXFileReference; fileEncoding = 4; lastKnownFileType = sourcecode.c.objc; path = CSBoundingRectangle.m; sourceTree = "<group>"; };
		943999121930418C00012DC4 /* CSEllipsoidGeometry.h */ = {isa = PBXFileReference; fileEncoding = 4; lastKnownFileType = sourcecode.c.h; path = CSEllipsoidGeometry.h; sourceTree = "<group>"; };
		943999131930418C00012DC4 /* CSMath.m */ = {isa = PBXFileReference; fileEncoding = 4; lastKnownFileType = sourcecode.c.objc; path = CSMath.m; sourceTree = "<group>"; };
		943999141930418C00012DC4 /* CSGeographicProjection.h */ = {isa = PBXFileReference; fileEncoding = 4; lastKnownFileType = sourcecode.c.h; path = CSGeographicProjection.h; sourceTree = "<group>"; };
		943999151930418C00012DC4 /* CSCartesian3.m */ = {isa = PBXFileReference; fileEncoding = 4; lastKnownFileType = sourcecode.c.objc; path = CSCartesian3.m; sourceTree = "<group>"; };
		943999161930418C00012DC4 /* CSQuarternion.h */ = {isa = PBXFileReference; fileEncoding = 4; lastKnownFileType = sourcecode.c.h; path = CSQuarternion.h; sourceTree = "<group>"; };
		943999171930418C00012DC4 /* CSCartesian2.h */ = {isa = PBXFileReference; fileEncoding = 4; lastKnownFileType = sourcecode.c.h; path = CSCartesian2.h; sourceTree = "<group>"; };
		943999181930418C00012DC4 /* CSRectangle.h */ = {isa = PBXFileReference; fileEncoding = 4; lastKnownFileType = sourcecode.c.h; path = CSRectangle.h; sourceTree = "<group>"; };
		943999191930418C00012DC4 /* CSBoundingRectangle.h */ = {isa = PBXFileReference; fileEncoding = 4; lastKnownFileType = sourcecode.c.h; path = CSBoundingRectangle.h; sourceTree = "<group>"; };
		9439991A1930418C00012DC4 /* CSMatrix4.h */ = {isa = PBXFileReference; fileEncoding = 4; lastKnownFileType = sourcecode.c.h; path = CSMatrix4.h; sourceTree = "<group>"; };
		9439991B1930418C00012DC4 /* CSEllipsoidGeometry.m */ = {isa = PBXFileReference; fileEncoding = 4; lastKnownFileType = sourcecode.c.objc; path = CSEllipsoidGeometry.m; sourceTree = "<group>"; };
		9439991C1930418C00012DC4 /* CSProjection.h */ = {isa = PBXFileReference; fileEncoding = 4; lastKnownFileType = sourcecode.c.h; path = CSProjection.h; sourceTree = "<group>"; };
		9439991D1930418C00012DC4 /* CSCartesian3.h */ = {isa = PBXFileReference; fileEncoding = 4; lastKnownFileType = sourcecode.c.h; path = CSCartesian3.h; sourceTree = "<group>"; };
		9439991E1930418C00012DC4 /* CSQuarternion.m */ = {isa = PBXFileReference; fileEncoding = 4; lastKnownFileType = sourcecode.c.objc; path = CSQuarternion.m; sourceTree = "<group>"; };
		9439991F1930418C00012DC4 /* CSMath.h */ = {isa = PBXFileReference; fileEncoding = 4; lastKnownFileType = sourcecode.c.h; path = CSMath.h; sourceTree = "<group>"; };
		943999201930418C00012DC4 /* CSGeographicProjection.m */ = {isa = PBXFileReference; fileEncoding = 4; lastKnownFileType = sourcecode.c.objc; path = CSGeographicProjection.m; sourceTree = "<group>"; };
		943999211930418C00012DC4 /* CSVertexFormat.m */ = {isa = PBXFileReference; fileEncoding = 4; lastKnownFileType = sourcecode.c.objc; path = CSVertexFormat.m; sourceTree = "<group>"; };
		943999221930418C00012DC4 /* CSInterval.m */ = {isa = PBXFileReference; fileEncoding = 4; lastKnownFileType = sourcecode.c.objc; path = CSInterval.m; sourceTree = "<group>"; };
		943999231930418C00012DC4 /* CSCartesian4.m */ = {isa = PBXFileReference; fileEncoding = 4; lastKnownFileType = sourcecode.c.objc; path = CSCartesian4.m; sourceTree = "<group>"; };
		943999241930418C00012DC4 /* CSCartographic.h */ = {isa = PBXFileReference; fileEncoding = 4; lastKnownFileType = sourcecode.c.h; path = CSCartographic.h; sourceTree = "<group>"; };
		943999251930418C00012DC4 /* CSWebMercatorProjection.m */ = {isa = PBXFileReference; fileEncoding = 4; lastKnownFileType = sourcecode.c.objc; path = CSWebMercatorProjection.m; sourceTree = "<group>"; };
		943999261930418C00012DC4 /* CSTypedArray.h */ = {isa = PBXFileReference; fileEncoding = 4; lastKnownFileType = sourcecode.c.h; path = CSTypedArray.h; sourceTree = "<group>"; };
		943999271930418C00012DC4 /* CSSpherical.h */ = {isa = PBXFileReference; fileEncoding = 4; lastKnownFileType = sourcecode.c.h; path = CSSpherical.h; sourceTree = "<group>"; };
		943999281930418C00012DC4 /* CSRay.m */ = {isa = PBXFileReference; fileEncoding = 4; lastKnownFileType = sourcecode.c.objc; path = CSRay.m; sourceTree = "<group>"; };
		943999291930418C00012DC4 /* CSEllipsoid.h */ = {isa = PBXFileReference; fileEncoding = 4; lastKnownFileType = sourcecode.c.h; path = CSEllipsoid.h; sourceTree = "<group>"; };
		9439992C1930418C00012DC4 /* CSDrawCommand.h */ = {isa = PBXFileReference; fileEncoding = 4; lastKnownFileType = sourcecode.c.h; path = CSDrawCommand.h; sourceTree = "<group>"; };
		9439992D1930418C00012DC4 /* CSPassState.h */ = {isa = PBXFileReference; fileEncoding = 4; lastKnownFileType = sourcecode.c.h; path = CSPassState.h; sourceTree = "<group>"; };
		9439992E1930418C00012DC4 /* CSUniformState.h */ = {isa = PBXFileReference; fileEncoding = 4; lastKnownFileType = sourcecode.c.h; path = CSUniformState.h; sourceTree = "<group>"; };
		9439992F1930418C00012DC4 /* CSRenderState.m */ = {isa = PBXFileReference; fileEncoding = 4; lastKnownFileType = sourcecode.c.objc; path = CSRenderState.m; sourceTree = "<group>"; };
		943999301930418C00012DC4 /* CSContext.h */ = {isa = PBXFileReference; fileEncoding = 4; lastKnownFileType = sourcecode.c.h; path = CSContext.h; sourceTree = "<group>"; };
		943999321930418C00012DC4 /* CSRenderState.h */ = {isa = PBXFileReference; fileEncoding = 4; lastKnownFileType = sourcecode.c.h; path = CSRenderState.h; sourceTree = "<group>"; };
		943999331930418C00012DC4 /* CSContext.m */ = {isa = PBXFileReference; fileEncoding = 4; lastKnownFileType = sourcecode.c.objc; path = CSContext.m; sourceTree = "<group>"; };
		943999351930418C00012DC4 /* CSDrawCommand.m */ = {isa = PBXFileReference; fileEncoding = 4; lastKnownFileType = sourcecode.c.objc; path = CSDrawCommand.m; sourceTree = "<group>"; };
		943999361930418C00012DC4 /* CSUniformState.m */ = {isa = PBXFileReference; fileEncoding = 4; lastKnownFileType = sourcecode.c.objc; path = CSUniformState.m; sourceTree = "<group>"; };
		943999371930418C00012DC4 /* CSPassState.m */ = {isa = PBXFileReference; fileEncoding = 4; lastKnownFileType = sourcecode.c.objc; path = CSPassState.m; sourceTree = "<group>"; };
		943999391930418C00012DC4 /* CSScene.m */ = {isa = PBXFileReference; fileEncoding = 4; lastKnownFileType = sourcecode.c.objc; path = CSScene.m; sourceTree = "<group>"; };
		9439993A1930418C00012DC4 /* CSFrustum.h */ = {isa = PBXFileReference; fileEncoding = 4; lastKnownFileType = sourcecode.c.h; path = CSFrustum.h; sourceTree = "<group>"; };
		9439993B1930418C00012DC4 /* CSPrimitives.m */ = {isa = PBXFileReference; fileEncoding = 4; lastKnownFileType = sourcecode.c.objc; path = CSPrimitives.m; sourceTree = "<group>"; };
		9439993C1930418C00012DC4 /* CSCamera.m */ = {isa = PBXFileReference; fileEncoding = 4; lastKnownFileType = sourcecode.c.objc; path = CSCamera.m; sourceTree = "<group>"; };
		9439993D1930418C00012DC4 /* CSFrameState.h */ = {isa = PBXFileReference; fileEncoding = 4; lastKnownFileType = sourcecode.c.h; path = CSFrameState.h; sourceTree = "<group>"; };
		9439993E1930418C00012DC4 /* CSPerspectiveFrustum.m */ = {isa = PBXFileReference; fileEncoding = 4; lastKnownFileType = sourcecode.c.objc; path = CSPerspectiveFrustum.m; sourceTree = "<group>"; };
		9439993F1930418C00012DC4 /* CSFrameState.m */ = {isa = PBXFileReference; fileEncoding = 4; lastKnownFileType = sourcecode.c.objc; path = CSFrameState.m; sourceTree = "<group>"; };
		943999401930418C00012DC4 /* CSPerspectiveFrustum.h */ = {isa = PBXFileReference; fileEncoding = 4; lastKnownFileType = sourcecode.c.h; path = CSPerspectiveFrustum.h; sourceTree = "<group>"; };
		943999411930418C00012DC4 /* CSScene.h */ = {isa = PBXFileReference; fileEncoding = 4; lastKnownFileType = sourcecode.c.h; path = CSScene.h; sourceTree = "<group>"; };
		943999421930418C00012DC4 /* CSFrustum.m */ = {isa = PBXFileReference; fileEncoding = 4; lastKnownFileType = sourcecode.c.objc; path = CSFrustum.m; sourceTree = "<group>"; };
		943999431930418C00012DC4 /* CSPrimitives.h */ = {isa = PBXFileReference; fileEncoding = 4; lastKnownFileType = sourcecode.c.h; path = CSPrimitives.h; sourceTree = "<group>"; };
		943999441930418C00012DC4 /* CSCamera.h */ = {isa = PBXFileReference; fileEncoding = 4; lastKnownFileType = sourcecode.c.h; path = CSCamera.h; sourceTree = "<group>"; };
		943CCAC8193051EA00012DC4 /* CSTypedArray.m */ = {isa = PBXFileReference; fileEncoding = 4; lastKnownFileType = sourcecode.c.objc; path = CSTypedArray.m; sourceTree = "<group>"; };
		943CCACA193062E200012DC4 /* CSGlobe.h */ = {isa = PBXFileReference; fileEncoding = 4; lastKnownFileType = sourcecode.c.h; path = CSGlobe.h; sourceTree = "<group>"; };
		943CCACB193062E200012DC4 /* CSGlobe.m */ = {isa = PBXFileReference; fileEncoding = 4; lastKnownFileType = sourcecode.c.objc; path = CSGlobe.m; sourceTree = "<group>"; };
		943CCACD193070D400012DC4 /* CSBoundingSphere.h */ = {isa = PBXFileReference; fileEncoding = 4; lastKnownFileType = sourcecode.c.h; path = CSBoundingSphere.h; sourceTree = "<group>"; };
		943CCACE193070D400012DC4 /* CSBoundingSphere.m */ = {isa = PBXFileReference; fileEncoding = 4; lastKnownFileType = sourcecode.c.objc; path = CSBoundingSphere.m; sourceTree = "<group>"; };
		94502FC91938247F00012DC4 /* CSTerrainProvider.h */ = {isa = PBXFileReference; fileEncoding = 4; lastKnownFileType = sourcecode.c.h; path = CSTerrainProvider.h; sourceTree = "<group>"; };
		94502FCA1938247F00012DC4 /* CSTerrainProvider.m */ = {isa = PBXFileReference; fileEncoding = 4; lastKnownFileType = sourcecode.c.objc; path = CSTerrainProvider.m; sourceTree = "<group>"; };
		94502FCC1938248D00012DC4 /* CSEllipsoidTerrainProvider.h */ = {isa = PBXFileReference; fileEncoding = 4; lastKnownFileType = sourcecode.c.h; path = CSEllipsoidTerrainProvider.h; sourceTree = "<group>"; };
		94502FCD1938248D00012DC4 /* CSEllipsoidTerrainProvider.m */ = {isa = PBXFileReference; fileEncoding = 4; lastKnownFileType = sourcecode.c.objc; path = CSEllipsoidTerrainProvider.m; sourceTree = "<group>"; };
		94502FCF193826AF00012DC4 /* CSTilingScheme.h */ = {isa = PBXFileReference; fileEncoding = 4; lastKnownFileType = sourcecode.c.h; path = CSTilingScheme.h; sourceTree = "<group>"; };
		94502FD0193826AF00012DC4 /* CSTilingScheme.m */ = {isa = PBXFileReference; fileEncoding = 4; lastKnownFileType = sourcecode.c.objc; path = CSTilingScheme.m; sourceTree = "<group>"; };
		94502FD2193826DF00012DC4 /* CSWebMercatorTilingScheme.h */ = {isa = PBXFileReference; fileEncoding = 4; lastKnownFileType = sourcecode.c.h; path = CSWebMercatorTilingScheme.h; sourceTree = "<group>"; };
		94502FD3193826DF00012DC4 /* CSWebMercatorTilingScheme.m */ = {isa = PBXFileReference; fileEncoding = 4; lastKnownFileType = sourcecode.c.objc; path = CSWebMercatorTilingScheme.m; sourceTree = "<group>"; };
		94515099193ADB8500012DC4 /* CSHeightMapStructure.h */ = {isa = PBXFileReference; fileEncoding = 4; lastKnownFileType = sourcecode.c.h; path = CSHeightMapStructure.h; sourceTree = "<group>"; };
		9451509A193ADB8600012DC4 /* CSHeightMapStructure.m */ = {isa = PBXFileReference; fileEncoding = 4; lastKnownFileType = sourcecode.c.objc; path = CSHeightMapStructure.m; sourceTree = "<group>"; };
		9451509C193C597E00012DC4 /* CSTerrainMesh.h */ = {isa = PBXFileReference; fileEncoding = 4; lastKnownFileType = sourcecode.c.h; path = CSTerrainMesh.h; sourceTree = "<group>"; };
		9451509D193C597E00012DC4 /* CSTerrainMesh.m */ = {isa = PBXFileReference; fileEncoding = 4; lastKnownFileType = sourcecode.c.objc; path = CSTerrainMesh.m; sourceTree = "<group>"; };
		9451509F193C5F3400012DC4 /* CSFloat32Array.h */ = {isa = PBXFileReference; fileEncoding = 4; lastKnownFileType = sourcecode.c.h; path = CSFloat32Array.h; sourceTree = "<group>"; };
		945150A0193C5F3400012DC4 /* CSFloat32Array.m */ = {isa = PBXFileReference; fileEncoding = 4; lastKnownFileType = sourcecode.c.objc; path = CSFloat32Array.m; sourceTree = "<group>"; };
		945150A2193C648700012DC4 /* CSHeightMapTessellator.h */ = {isa = PBXFileReference; fileEncoding = 4; lastKnownFileType = sourcecode.c.h; path = CSHeightMapTessellator.h; sourceTree = "<group>"; };
		945150A3193C648700012DC4 /* CSHeightMapTessellator.m */ = {isa = PBXFileReference; fileEncoding = 4; lastKnownFileType = sourcecode.c.objc; path = CSHeightMapTessellator.m; sourceTree = "<group>"; };
		945D2DBA193D7FA800012DC4 /* CesiumKit-Bridging-Header.h */ = {isa = PBXFileReference; lastKnownFileType = sourcecode.c.h; name = "CesiumKit-Bridging-Header.h"; path = "Core/CesiumKit-Bridging-Header.h"; sourceTree = "<group>"; };
		945D2DBB193D7FA900012DC4 /* EllipsoidalOccluder.swift */ = {isa = PBXFileReference; fileEncoding = 4; lastKnownFileType = sourcecode.swift; path = EllipsoidalOccluder.swift; sourceTree = "<group>"; };
<<<<<<< HEAD
		94A4197B1940A3670098BF54 /* CSIntersect.h */ = {isa = PBXFileReference; fileEncoding = 4; lastKnownFileType = sourcecode.c.h; path = CSIntersect.h; sourceTree = "<group>"; };
=======
		9465BB54193F8A57006F5994 /* CSPackable.h */ = {isa = PBXFileReference; fileEncoding = 4; lastKnownFileType = sourcecode.c.h; path = CSPackable.h; sourceTree = "<group>"; };
		9465BB55193F8A57006F5994 /* CSPackable.m */ = {isa = PBXFileReference; fileEncoding = 4; lastKnownFileType = sourcecode.c.objc; path = CSPackable.m; sourceTree = "<group>"; };
>>>>>>> c789730f
		94DC79221918425300012DC4 /* libCesiumKit.a */ = {isa = PBXFileReference; explicitFileType = archive.ar; includeInIndex = 0; path = libCesiumKit.a; sourceTree = BUILT_PRODUCTS_DIR; };
		94DC79251918425300012DC4 /* Foundation.framework */ = {isa = PBXFileReference; lastKnownFileType = wrapper.framework; name = Foundation.framework; path = System/Library/Frameworks/Foundation.framework; sourceTree = SDKROOT; };
		94DC79291918425300012DC4 /* CesiumKit-Prefix.pch */ = {isa = PBXFileReference; lastKnownFileType = sourcecode.c.h; path = "CesiumKit-Prefix.pch"; sourceTree = "<group>"; };
		94DC792A1918425300012DC4 /* CesiumKit.h */ = {isa = PBXFileReference; lastKnownFileType = sourcecode.c.h; path = CesiumKit.h; sourceTree = "<group>"; };
		94DC792C1918425300012DC4 /* CesiumKit.m */ = {isa = PBXFileReference; lastKnownFileType = sourcecode.c.objc; path = CesiumKit.m; sourceTree = "<group>"; };
		94DC79321918425300012DC4 /* CesiumKitTests.xctest */ = {isa = PBXFileReference; explicitFileType = wrapper.cfbundle; includeInIndex = 0; path = CesiumKitTests.xctest; sourceTree = BUILT_PRODUCTS_DIR; };
		94DC79331918425300012DC4 /* XCTest.framework */ = {isa = PBXFileReference; lastKnownFileType = wrapper.framework; name = XCTest.framework; path = Library/Frameworks/XCTest.framework; sourceTree = DEVELOPER_DIR; };
		94DC79361918425300012DC4 /* UIKit.framework */ = {isa = PBXFileReference; lastKnownFileType = wrapper.framework; name = UIKit.framework; path = Library/Frameworks/UIKit.framework; sourceTree = DEVELOPER_DIR; };
		94DC793D1918425300012DC4 /* CesiumKitTests-Info.plist */ = {isa = PBXFileReference; lastKnownFileType = text.plist.xml; path = "CesiumKitTests-Info.plist"; sourceTree = "<group>"; };
		94DC793F1918425300012DC4 /* en */ = {isa = PBXFileReference; lastKnownFileType = text.plist.strings; name = en; path = en.lproj/InfoPlist.strings; sourceTree = "<group>"; };
		94DC79411918425300012DC4 /* CesiumKitTests.m */ = {isa = PBXFileReference; lastKnownFileType = sourcecode.c.objc; path = CesiumKitTests.m; sourceTree = "<group>"; };
/* End PBXFileReference section */

/* Begin PBXFrameworksBuildPhase section */
		94DC791F1918425300012DC4 /* Frameworks */ = {
			isa = PBXFrameworksBuildPhase;
			buildActionMask = 2147483647;
			files = (
				94DC79261918425300012DC4 /* Foundation.framework in Frameworks */,
			);
			runOnlyForDeploymentPostprocessing = 0;
		};
		94DC792F1918425300012DC4 /* Frameworks */ = {
			isa = PBXFrameworksBuildPhase;
			buildActionMask = 2147483647;
			files = (
				94DC79341918425300012DC4 /* XCTest.framework in Frameworks */,
				94DC79371918425300012DC4 /* UIKit.framework in Frameworks */,
				94DC793A1918425300012DC4 /* libCesiumKit.a in Frameworks */,
				94DC79351918425300012DC4 /* Foundation.framework in Frameworks */,
			);
			runOnlyForDeploymentPostprocessing = 0;
		};
/* End PBXFrameworksBuildPhase section */

/* Begin PBXGroup section */
		943999031930418C00012DC4 /* Core */ = {
			isa = PBXGroup;
			children = (
				94A4197B1940A3670098BF54 /* CSIntersect.h */,
				942A83D419384C1200012DC4 /* CSArray.h */,
				942A83D519384C1200012DC4 /* CSArray.m */,
				943999191930418C00012DC4 /* CSBoundingRectangle.h */,
				943999111930418C00012DC4 /* CSBoundingRectangle.m */,
				943CCACD193070D400012DC4 /* CSBoundingSphere.h */,
				943CCACE193070D400012DC4 /* CSBoundingSphere.m */,
				943999171930418C00012DC4 /* CSCartesian2.h */,
				9439990C1930418C00012DC4 /* CSCartesian2.m */,
				9439991D1930418C00012DC4 /* CSCartesian3.h */,
				943999151930418C00012DC4 /* CSCartesian3.m */,
				943999061930418C00012DC4 /* CSCartesian4.h */,
				943999231930418C00012DC4 /* CSCartesian4.m */,
				943999241930418C00012DC4 /* CSCartographic.h */,
				943999051930418C00012DC4 /* CSCartographic.m */,
				943999291930418C00012DC4 /* CSEllipsoid.h */,
				9439990B1930418C00012DC4 /* CSEllipsoid.m */,
				941F24C4193CC94200BDB515 /* CSEllipsoidalOccluder.h */,
				941F24C5193CC94200BDB515 /* CSEllipsoidalOccluder.m */,
				943999121930418C00012DC4 /* CSEllipsoidGeometry.h */,
				9439991B1930418C00012DC4 /* CSEllipsoidGeometry.m */,
				94502FCC1938248D00012DC4 /* CSEllipsoidTerrainProvider.h */,
				94502FCD1938248D00012DC4 /* CSEllipsoidTerrainProvider.m */,
				9451509F193C5F3400012DC4 /* CSFloat32Array.h */,
				945150A0193C5F3400012DC4 /* CSFloat32Array.m */,
				943999141930418C00012DC4 /* CSGeographicProjection.h */,
				943999201930418C00012DC4 /* CSGeographicProjection.m */,
				942A83DA19386F1F00012DC4 /* CSGeographicTilingScheme.h */,
				942A83DB19386F1F00012DC4 /* CSGeographicTilingScheme.m */,
				94515099193ADB8500012DC4 /* CSHeightMapStructure.h */,
				9451509A193ADB8600012DC4 /* CSHeightMapStructure.m */,
				942A83E0193878DE00012DC4 /* CSHeightMapTerrainData.h */,
				942A83E1193878DE00012DC4 /* CSHeightMapTerrainData.m */,
				945150A2193C648700012DC4 /* CSHeightMapTessellator.h */,
				945150A3193C648700012DC4 /* CSHeightMapTessellator.m */,
				943999071930418C00012DC4 /* CSInterval.h */,
				943999221930418C00012DC4 /* CSInterval.m */,
				9439991F1930418C00012DC4 /* CSMath.h */,
				943999131930418C00012DC4 /* CSMath.m */,
				9439991A1930418C00012DC4 /* CSMatrix4.h */,
				943999101930418C00012DC4 /* CSMatrix4.m */,
				9465BB54193F8A57006F5994 /* CSPackable.h */,
				9465BB55193F8A57006F5994 /* CSPackable.m */,
				9439991C1930418C00012DC4 /* CSProjection.h */,
				9439990F1930418C00012DC4 /* CSProjection.m */,
				9439990E1930418C00012DC4 /* CSProjection+Private.h */,
				943999161930418C00012DC4 /* CSQuarternion.h */,
				9439991E1930418C00012DC4 /* CSQuarternion.m */,
				9439990A1930418C00012DC4 /* CSRay.h */,
				943999281930418C00012DC4 /* CSRay.m */,
				943999181930418C00012DC4 /* CSRectangle.h */,
				9439990D1930418C00012DC4 /* CSRectangle.m */,
				943999271930418C00012DC4 /* CSSpherical.h */,
				943999091930418C00012DC4 /* CSSpherical.m */,
				942A83E3193878EE00012DC4 /* CSTerrainData.h */,
				942A83E4193878EE00012DC4 /* CSTerrainData.m */,
				9451509C193C597E00012DC4 /* CSTerrainMesh.h */,
				9451509D193C597E00012DC4 /* CSTerrainMesh.m */,
				94502FC91938247F00012DC4 /* CSTerrainProvider.h */,
				94502FCA1938247F00012DC4 /* CSTerrainProvider.m */,
				94502FCF193826AF00012DC4 /* CSTilingScheme.h */,
				94502FD0193826AF00012DC4 /* CSTilingScheme.m */,
				943999261930418C00012DC4 /* CSTypedArray.h */,
				943CCAC8193051EA00012DC4 /* CSTypedArray.m */,
				942A83DD193878CC00012DC4 /* CSUInt8Array.h */,
				942A83DE193878CC00012DC4 /* CSUInt8Array.m */,
				942A83D719384F5500012DC4 /* CSUInt16Array.h */,
				942A83D819384F5500012DC4 /* CSUInt16Array.m */,
				943999041930418C00012DC4 /* CSVertexFormat.h */,
				943999211930418C00012DC4 /* CSVertexFormat.m */,
				943999081930418C00012DC4 /* CSWebMercatorProjection.h */,
				943999251930418C00012DC4 /* CSWebMercatorProjection.m */,
				94502FD2193826DF00012DC4 /* CSWebMercatorTilingScheme.h */,
				94502FD3193826DF00012DC4 /* CSWebMercatorTilingScheme.m */,
				945D2DBB193D7FA900012DC4 /* EllipsoidalOccluder.swift */,
			);
			path = Core;
			sourceTree = "<group>";
		};
		9439992A1930418C00012DC4 /* DynamicScene */ = {
			isa = PBXGroup;
			children = (
			);
			path = DynamicScene;
			sourceTree = "<group>";
		};
		9439992B1930418C00012DC4 /* Renderer */ = {
			isa = PBXGroup;
			children = (
				943999301930418C00012DC4 /* CSContext.h */,
				943999331930418C00012DC4 /* CSContext.m */,
				9439992C1930418C00012DC4 /* CSDrawCommand.h */,
				943999351930418C00012DC4 /* CSDrawCommand.m */,
				9439992D1930418C00012DC4 /* CSPassState.h */,
				943999371930418C00012DC4 /* CSPassState.m */,
				943999321930418C00012DC4 /* CSRenderState.h */,
				9439992F1930418C00012DC4 /* CSRenderState.m */,
				9439992E1930418C00012DC4 /* CSUniformState.h */,
				943999361930418C00012DC4 /* CSUniformState.m */,
				9404F42F193357B500012DC4 /* CSRendererDefines.h */,
			);
			path = Renderer;
			sourceTree = "<group>";
		};
		943999381930418C00012DC4 /* Scene */ = {
			isa = PBXGroup;
			children = (
				943999441930418C00012DC4 /* CSCamera.h */,
				9439993C1930418C00012DC4 /* CSCamera.m */,
				9439993D1930418C00012DC4 /* CSFrameState.h */,
				9439993F1930418C00012DC4 /* CSFrameState.m */,
				9439993A1930418C00012DC4 /* CSFrustum.h */,
				943999421930418C00012DC4 /* CSFrustum.m */,
				943999401930418C00012DC4 /* CSPerspectiveFrustum.h */,
				9439993E1930418C00012DC4 /* CSPerspectiveFrustum.m */,
				943999431930418C00012DC4 /* CSPrimitives.h */,
				9439993B1930418C00012DC4 /* CSPrimitives.m */,
				943999411930418C00012DC4 /* CSScene.h */,
				943999391930418C00012DC4 /* CSScene.m */,
				943CCACA193062E200012DC4 /* CSGlobe.h */,
				943CCACB193062E200012DC4 /* CSGlobe.m */,
			);
			path = Scene;
			sourceTree = "<group>";
		};
		943999451930418C00012DC4 /* Shaders */ = {
			isa = PBXGroup;
			children = (
			);
			path = Shaders;
			sourceTree = "<group>";
		};
		94DC79191918425300012DC4 = {
			isa = PBXGroup;
			children = (
				94DC79271918425300012DC4 /* CesiumKit */,
				94DC793B1918425300012DC4 /* CesiumKitTests */,
				94DC79241918425300012DC4 /* Frameworks */,
				94DC79231918425300012DC4 /* Products */,
			);
			sourceTree = "<group>";
		};
		94DC79231918425300012DC4 /* Products */ = {
			isa = PBXGroup;
			children = (
				94DC79221918425300012DC4 /* libCesiumKit.a */,
				94DC79321918425300012DC4 /* CesiumKitTests.xctest */,
			);
			name = Products;
			sourceTree = "<group>";
		};
		94DC79241918425300012DC4 /* Frameworks */ = {
			isa = PBXGroup;
			children = (
				94DC79251918425300012DC4 /* Foundation.framework */,
				94DC79331918425300012DC4 /* XCTest.framework */,
				94DC79361918425300012DC4 /* UIKit.framework */,
			);
			name = Frameworks;
			sourceTree = "<group>";
		};
		94DC79271918425300012DC4 /* CesiumKit */ = {
			isa = PBXGroup;
			children = (
				945D2DBA193D7FA800012DC4 /* CesiumKit-Bridging-Header.h */,
				943999031930418C00012DC4 /* Core */,
				9439992A1930418C00012DC4 /* DynamicScene */,
				9439992B1930418C00012DC4 /* Renderer */,
				943999381930418C00012DC4 /* Scene */,
				943999451930418C00012DC4 /* Shaders */,
				94DC792A1918425300012DC4 /* CesiumKit.h */,
				94DC792C1918425300012DC4 /* CesiumKit.m */,
				94DC79281918425300012DC4 /* Supporting Files */,
			);
			path = CesiumKit;
			sourceTree = "<group>";
		};
		94DC79281918425300012DC4 /* Supporting Files */ = {
			isa = PBXGroup;
			children = (
				94DC79291918425300012DC4 /* CesiumKit-Prefix.pch */,
			);
			name = "Supporting Files";
			sourceTree = "<group>";
		};
		94DC793B1918425300012DC4 /* CesiumKitTests */ = {
			isa = PBXGroup;
			children = (
				94DC79411918425300012DC4 /* CesiumKitTests.m */,
				94DC793C1918425300012DC4 /* Supporting Files */,
			);
			path = CesiumKitTests;
			sourceTree = "<group>";
		};
		94DC793C1918425300012DC4 /* Supporting Files */ = {
			isa = PBXGroup;
			children = (
				94DC793D1918425300012DC4 /* CesiumKitTests-Info.plist */,
				94DC793E1918425300012DC4 /* InfoPlist.strings */,
			);
			name = "Supporting Files";
			sourceTree = "<group>";
		};
/* End PBXGroup section */

/* Begin PBXNativeTarget section */
		94DC79211918425300012DC4 /* CesiumKit */ = {
			isa = PBXNativeTarget;
			buildConfigurationList = 94DC79451918425300012DC4 /* Build configuration list for PBXNativeTarget "CesiumKit" */;
			buildPhases = (
				94DC791E1918425300012DC4 /* Sources */,
				94DC791F1918425300012DC4 /* Frameworks */,
				94DC79201918425300012DC4 /* CopyFiles */,
			);
			buildRules = (
			);
			dependencies = (
			);
			name = CesiumKit;
			productName = CesiumKit;
			productReference = 94DC79221918425300012DC4 /* libCesiumKit.a */;
			productType = "com.apple.product-type.library.static";
		};
		94DC79311918425300012DC4 /* CesiumKitTests */ = {
			isa = PBXNativeTarget;
			buildConfigurationList = 94DC79481918425300012DC4 /* Build configuration list for PBXNativeTarget "CesiumKitTests" */;
			buildPhases = (
				94DC792E1918425300012DC4 /* Sources */,
				94DC792F1918425300012DC4 /* Frameworks */,
				94DC79301918425300012DC4 /* Resources */,
			);
			buildRules = (
			);
			dependencies = (
				94DC79391918425300012DC4 /* PBXTargetDependency */,
			);
			name = CesiumKitTests;
			productName = CesiumKitTests;
			productReference = 94DC79321918425300012DC4 /* CesiumKitTests.xctest */;
			productType = "com.apple.product-type.bundle.unit-test";
		};
/* End PBXNativeTarget section */

/* Begin PBXProject section */
		94DC791A1918425300012DC4 /* Project object */ = {
			isa = PBXProject;
			attributes = {
				LastUpgradeCheck = 0510;
				ORGANIZATIONNAME = "Test Toast";
			};
			buildConfigurationList = 94DC791D1918425300012DC4 /* Build configuration list for PBXProject "CesiumKit" */;
			compatibilityVersion = "Xcode 3.2";
			developmentRegion = English;
			hasScannedForEncodings = 0;
			knownRegions = (
				en,
			);
			mainGroup = 94DC79191918425300012DC4;
			productRefGroup = 94DC79231918425300012DC4 /* Products */;
			projectDirPath = "";
			projectRoot = "";
			targets = (
				94DC79211918425300012DC4 /* CesiumKit */,
				94DC79311918425300012DC4 /* CesiumKitTests */,
			);
		};
/* End PBXProject section */

/* Begin PBXResourcesBuildPhase section */
		94DC79301918425300012DC4 /* Resources */ = {
			isa = PBXResourcesBuildPhase;
			buildActionMask = 2147483647;
			files = (
				94DC79401918425300012DC4 /* InfoPlist.strings in Resources */,
			);
			runOnlyForDeploymentPostprocessing = 0;
		};
/* End PBXResourcesBuildPhase section */

/* Begin PBXSourcesBuildPhase section */
		94DC791E1918425300012DC4 /* Sources */ = {
			isa = PBXSourcesBuildPhase;
			buildActionMask = 2147483647;
			files = (
				943999601930418C00012DC4 /* CSCamera.m in Sources */,
				94502FD1193826AF00012DC4 /* CSTilingScheme.m in Sources */,
				943999461930418C00012DC4 /* CSCartographic.m in Sources */,
				943999611930418C00012DC4 /* CSPerspectiveFrustum.m in Sources */,
				943CCACC193062E200012DC4 /* CSGlobe.m in Sources */,
				943999511930418C00012DC4 /* CSQuarternion.m in Sources */,
				943CCACF193070D400012DC4 /* CSBoundingSphere.m in Sources */,
				943999541930418C00012DC4 /* CSInterval.m in Sources */,
				943999621930418C00012DC4 /* CSFrameState.m in Sources */,
				945150A4193C648700012DC4 /* CSHeightMapTessellator.m in Sources */,
				943999471930418C00012DC4 /* CSSpherical.m in Sources */,
				941F24C6193CC94200BDB515 /* CSEllipsoidalOccluder.m in Sources */,
				942A83D919384F5500012DC4 /* CSUInt16Array.m in Sources */,
				9451509B193ADB8600012DC4 /* CSHeightMapStructure.m in Sources */,
				9439995F1930418C00012DC4 /* CSPrimitives.m in Sources */,
				943999491930418C00012DC4 /* CSCartesian2.m in Sources */,
				942A83E5193878EE00012DC4 /* CSTerrainData.m in Sources */,
				943999631930418C00012DC4 /* CSFrustum.m in Sources */,
				943999581930418C00012DC4 /* CSRenderState.m in Sources */,
				943999551930418C00012DC4 /* CSCartesian4.m in Sources */,
				9439995B1930418C00012DC4 /* CSDrawCommand.m in Sources */,
				9439994D1930418C00012DC4 /* CSBoundingRectangle.m in Sources */,
				94DC792D1918425300012DC4 /* CesiumKit.m in Sources */,
				9439995D1930418C00012DC4 /* CSPassState.m in Sources */,
				9439995E1930418C00012DC4 /* CSScene.m in Sources */,
				94502FD4193826DF00012DC4 /* CSWebMercatorTilingScheme.m in Sources */,
				9451509E193C597E00012DC4 /* CSTerrainMesh.m in Sources */,
				943999531930418C00012DC4 /* CSVertexFormat.m in Sources */,
				943999481930418C00012DC4 /* CSEllipsoid.m in Sources */,
				9439994C1930418C00012DC4 /* CSMatrix4.m in Sources */,
				943CCAC9193051EA00012DC4 /* CSTypedArray.m in Sources */,
				9439994A1930418C00012DC4 /* CSRectangle.m in Sources */,
				943999571930418C00012DC4 /* CSRay.m in Sources */,
				94502FCE1938248D00012DC4 /* CSEllipsoidTerrainProvider.m in Sources */,
				943999561930418C00012DC4 /* CSWebMercatorProjection.m in Sources */,
				943999591930418C00012DC4 /* CSContext.m in Sources */,
				945D2DBC193D7FA900012DC4 /* EllipsoidalOccluder.swift in Sources */,
				9439995C1930418C00012DC4 /* CSUniformState.m in Sources */,
				945150A1193C5F3400012DC4 /* CSFloat32Array.m in Sources */,
				942A83DC19386F1F00012DC4 /* CSGeographicTilingScheme.m in Sources */,
				942A83DF193878CC00012DC4 /* CSUInt8Array.m in Sources */,
				9439994F1930418C00012DC4 /* CSCartesian3.m in Sources */,
				9465BB56193F8A57006F5994 /* CSPackable.m in Sources */,
				9439994B1930418C00012DC4 /* CSProjection.m in Sources */,
				9439994E1930418C00012DC4 /* CSMath.m in Sources */,
				943999501930418C00012DC4 /* CSEllipsoidGeometry.m in Sources */,
				942A83D619384C1200012DC4 /* CSArray.m in Sources */,
				942A83E2193878DE00012DC4 /* CSHeightMapTerrainData.m in Sources */,
				94502FCB1938247F00012DC4 /* CSTerrainProvider.m in Sources */,
				943999521930418C00012DC4 /* CSGeographicProjection.m in Sources */,
			);
			runOnlyForDeploymentPostprocessing = 0;
		};
		94DC792E1918425300012DC4 /* Sources */ = {
			isa = PBXSourcesBuildPhase;
			buildActionMask = 2147483647;
			files = (
				94DC79421918425300012DC4 /* CesiumKitTests.m in Sources */,
			);
			runOnlyForDeploymentPostprocessing = 0;
		};
/* End PBXSourcesBuildPhase section */

/* Begin PBXTargetDependency section */
		94DC79391918425300012DC4 /* PBXTargetDependency */ = {
			isa = PBXTargetDependency;
			target = 94DC79211918425300012DC4 /* CesiumKit */;
			targetProxy = 94DC79381918425300012DC4 /* PBXContainerItemProxy */;
		};
/* End PBXTargetDependency section */

/* Begin PBXVariantGroup section */
		94DC793E1918425300012DC4 /* InfoPlist.strings */ = {
			isa = PBXVariantGroup;
			children = (
				94DC793F1918425300012DC4 /* en */,
			);
			name = InfoPlist.strings;
			sourceTree = "<group>";
		};
/* End PBXVariantGroup section */

/* Begin XCBuildConfiguration section */
		94DC79431918425300012DC4 /* Debug */ = {
			isa = XCBuildConfiguration;
			buildSettings = {
				ALWAYS_SEARCH_USER_PATHS = NO;
				CLANG_CXX_LANGUAGE_STANDARD = "gnu++0x";
				CLANG_CXX_LIBRARY = "libc++";
				CLANG_ENABLE_MODULES = YES;
				CLANG_ENABLE_OBJC_ARC = YES;
				CLANG_WARN_BOOL_CONVERSION = YES;
				CLANG_WARN_CONSTANT_CONVERSION = YES;
				CLANG_WARN_DIRECT_OBJC_ISA_USAGE = YES_ERROR;
				CLANG_WARN_EMPTY_BODY = YES;
				CLANG_WARN_ENUM_CONVERSION = YES;
				CLANG_WARN_INT_CONVERSION = YES;
				CLANG_WARN_OBJC_ROOT_CLASS = YES_ERROR;
				CLANG_WARN__DUPLICATE_METHOD_MATCH = YES;
				COPY_PHASE_STRIP = NO;
				GCC_C_LANGUAGE_STANDARD = gnu99;
				GCC_DYNAMIC_NO_PIC = NO;
				GCC_OPTIMIZATION_LEVEL = 0;
				GCC_PREPROCESSOR_DEFINITIONS = (
					"DEBUG=1",
					"$(inherited)",
				);
				GCC_SYMBOLS_PRIVATE_EXTERN = NO;
				GCC_WARN_64_TO_32_BIT_CONVERSION = YES;
				GCC_WARN_ABOUT_RETURN_TYPE = YES_ERROR;
				GCC_WARN_UNDECLARED_SELECTOR = YES;
				GCC_WARN_UNINITIALIZED_AUTOS = YES_AGGRESSIVE;
				GCC_WARN_UNUSED_FUNCTION = YES;
				GCC_WARN_UNUSED_VARIABLE = YES;
				IPHONEOS_DEPLOYMENT_TARGET = 7.1;
				ONLY_ACTIVE_ARCH = YES;
				SDKROOT = iphoneos;
			};
			name = Debug;
		};
		94DC79441918425300012DC4 /* Release */ = {
			isa = XCBuildConfiguration;
			buildSettings = {
				ALWAYS_SEARCH_USER_PATHS = NO;
				CLANG_CXX_LANGUAGE_STANDARD = "gnu++0x";
				CLANG_CXX_LIBRARY = "libc++";
				CLANG_ENABLE_MODULES = YES;
				CLANG_ENABLE_OBJC_ARC = YES;
				CLANG_WARN_BOOL_CONVERSION = YES;
				CLANG_WARN_CONSTANT_CONVERSION = YES;
				CLANG_WARN_DIRECT_OBJC_ISA_USAGE = YES_ERROR;
				CLANG_WARN_EMPTY_BODY = YES;
				CLANG_WARN_ENUM_CONVERSION = YES;
				CLANG_WARN_INT_CONVERSION = YES;
				CLANG_WARN_OBJC_ROOT_CLASS = YES_ERROR;
				CLANG_WARN__DUPLICATE_METHOD_MATCH = YES;
				COPY_PHASE_STRIP = YES;
				ENABLE_NS_ASSERTIONS = NO;
				GCC_C_LANGUAGE_STANDARD = gnu99;
				GCC_WARN_64_TO_32_BIT_CONVERSION = YES;
				GCC_WARN_ABOUT_RETURN_TYPE = YES_ERROR;
				GCC_WARN_UNDECLARED_SELECTOR = YES;
				GCC_WARN_UNINITIALIZED_AUTOS = YES_AGGRESSIVE;
				GCC_WARN_UNUSED_FUNCTION = YES;
				GCC_WARN_UNUSED_VARIABLE = YES;
				IPHONEOS_DEPLOYMENT_TARGET = 7.1;
				SDKROOT = iphoneos;
				VALIDATE_PRODUCT = YES;
			};
			name = Release;
		};
		94DC79461918425300012DC4 /* Debug */ = {
			isa = XCBuildConfiguration;
			buildSettings = {
				CLANG_ENABLE_MODULES = YES;
				DSTROOT = /tmp/CesiumKit.dst;
				GCC_PRECOMPILE_PREFIX_HEADER = YES;
				GCC_PREFIX_HEADER = "CesiumKit/CesiumKit-Prefix.pch";
				LD_RUNPATH_SEARCH_PATHS = "$(inherited) @executable_path/Frameworks @loader_path/Frameworks";
				OTHER_LDFLAGS = "-ObjC";
				PRODUCT_NAME = "$(TARGET_NAME)";
				SKIP_INSTALL = YES;
				SWIFT_OBJC_BRIDGING_HEADER = "CesiumKit/Core/CesiumKit-Bridging-Header.h";
				SWIFT_OPTIMIZATION_LEVEL = "-Onone";
			};
			name = Debug;
		};
		94DC79471918425300012DC4 /* Release */ = {
			isa = XCBuildConfiguration;
			buildSettings = {
				CLANG_ENABLE_MODULES = YES;
				DSTROOT = /tmp/CesiumKit.dst;
				GCC_PRECOMPILE_PREFIX_HEADER = YES;
				GCC_PREFIX_HEADER = "CesiumKit/CesiumKit-Prefix.pch";
				LD_RUNPATH_SEARCH_PATHS = "$(inherited) @executable_path/Frameworks @loader_path/Frameworks";
				OTHER_LDFLAGS = "-ObjC";
				PRODUCT_NAME = "$(TARGET_NAME)";
				SKIP_INSTALL = YES;
				SWIFT_OBJC_BRIDGING_HEADER = "CesiumKit/Core/CesiumKit-Bridging-Header.h";
			};
			name = Release;
		};
		94DC79491918425300012DC4 /* Debug */ = {
			isa = XCBuildConfiguration;
			buildSettings = {
				FRAMEWORK_SEARCH_PATHS = (
					"$(SDKROOT)/Developer/Library/Frameworks",
					"$(inherited)",
					"$(DEVELOPER_FRAMEWORKS_DIR)",
				);
				GCC_PRECOMPILE_PREFIX_HEADER = YES;
				GCC_PREFIX_HEADER = "CesiumKit/CesiumKit-Prefix.pch";
				GCC_PREPROCESSOR_DEFINITIONS = (
					"DEBUG=1",
					"$(inherited)",
				);
				INFOPLIST_FILE = "CesiumKitTests/CesiumKitTests-Info.plist";
				PRODUCT_NAME = "$(TARGET_NAME)";
				WRAPPER_EXTENSION = xctest;
			};
			name = Debug;
		};
		94DC794A1918425300012DC4 /* Release */ = {
			isa = XCBuildConfiguration;
			buildSettings = {
				FRAMEWORK_SEARCH_PATHS = (
					"$(SDKROOT)/Developer/Library/Frameworks",
					"$(inherited)",
					"$(DEVELOPER_FRAMEWORKS_DIR)",
				);
				GCC_PRECOMPILE_PREFIX_HEADER = YES;
				GCC_PREFIX_HEADER = "CesiumKit/CesiumKit-Prefix.pch";
				INFOPLIST_FILE = "CesiumKitTests/CesiumKitTests-Info.plist";
				PRODUCT_NAME = "$(TARGET_NAME)";
				WRAPPER_EXTENSION = xctest;
			};
			name = Release;
		};
/* End XCBuildConfiguration section */

/* Begin XCConfigurationList section */
		94DC791D1918425300012DC4 /* Build configuration list for PBXProject "CesiumKit" */ = {
			isa = XCConfigurationList;
			buildConfigurations = (
				94DC79431918425300012DC4 /* Debug */,
				94DC79441918425300012DC4 /* Release */,
			);
			defaultConfigurationIsVisible = 0;
			defaultConfigurationName = Release;
		};
		94DC79451918425300012DC4 /* Build configuration list for PBXNativeTarget "CesiumKit" */ = {
			isa = XCConfigurationList;
			buildConfigurations = (
				94DC79461918425300012DC4 /* Debug */,
				94DC79471918425300012DC4 /* Release */,
			);
			defaultConfigurationIsVisible = 0;
			defaultConfigurationName = Release;
		};
		94DC79481918425300012DC4 /* Build configuration list for PBXNativeTarget "CesiumKitTests" */ = {
			isa = XCConfigurationList;
			buildConfigurations = (
				94DC79491918425300012DC4 /* Debug */,
				94DC794A1918425300012DC4 /* Release */,
			);
			defaultConfigurationIsVisible = 0;
			defaultConfigurationName = Release;
		};
/* End XCConfigurationList section */
	};
	rootObject = 94DC791A1918425300012DC4 /* Project object */;
}<|MERGE_RESOLUTION|>--- conflicted
+++ resolved
@@ -189,12 +189,9 @@
 		945150A3193C648700012DC4 /* CSHeightMapTessellator.m */ = {isa = PBXFileReference; fileEncoding = 4; lastKnownFileType = sourcecode.c.objc; path = CSHeightMapTessellator.m; sourceTree = "<group>"; };
 		945D2DBA193D7FA800012DC4 /* CesiumKit-Bridging-Header.h */ = {isa = PBXFileReference; lastKnownFileType = sourcecode.c.h; name = "CesiumKit-Bridging-Header.h"; path = "Core/CesiumKit-Bridging-Header.h"; sourceTree = "<group>"; };
 		945D2DBB193D7FA900012DC4 /* EllipsoidalOccluder.swift */ = {isa = PBXFileReference; fileEncoding = 4; lastKnownFileType = sourcecode.swift; path = EllipsoidalOccluder.swift; sourceTree = "<group>"; };
-<<<<<<< HEAD
 		94A4197B1940A3670098BF54 /* CSIntersect.h */ = {isa = PBXFileReference; fileEncoding = 4; lastKnownFileType = sourcecode.c.h; path = CSIntersect.h; sourceTree = "<group>"; };
-=======
 		9465BB54193F8A57006F5994 /* CSPackable.h */ = {isa = PBXFileReference; fileEncoding = 4; lastKnownFileType = sourcecode.c.h; path = CSPackable.h; sourceTree = "<group>"; };
 		9465BB55193F8A57006F5994 /* CSPackable.m */ = {isa = PBXFileReference; fileEncoding = 4; lastKnownFileType = sourcecode.c.objc; path = CSPackable.m; sourceTree = "<group>"; };
->>>>>>> c789730f
 		94DC79221918425300012DC4 /* libCesiumKit.a */ = {isa = PBXFileReference; explicitFileType = archive.ar; includeInIndex = 0; path = libCesiumKit.a; sourceTree = BUILT_PRODUCTS_DIR; };
 		94DC79251918425300012DC4 /* Foundation.framework */ = {isa = PBXFileReference; lastKnownFileType = wrapper.framework; name = Foundation.framework; path = System/Library/Frameworks/Foundation.framework; sourceTree = SDKROOT; };
 		94DC79291918425300012DC4 /* CesiumKit-Prefix.pch */ = {isa = PBXFileReference; lastKnownFileType = sourcecode.c.h; path = "CesiumKit-Prefix.pch"; sourceTree = "<group>"; };
