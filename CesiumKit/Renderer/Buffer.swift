//
//  Buffer.swift
//  CesiumKit
//
//  Created by Ryan Walklin on 14/09/14.
//  Copyright (c) 2014 Test Toast. All rights reserved.
//

import OpenGLES

class Buffer {
    
    var bufferTarget: GLenum = 0
    
    var sizeInBytes: Int = 0
    
    var usage: BufferUsage = BufferUsage.StaticDraw
    
    var buffer: GLuint = 0
    
    var vertexArrayDestroyable = true

<<<<<<< HEAD
    func copyFromArrayView (arrayView: [ComponentDatatype], offsetInBytes: Int = 0) {
        /*
        assert(offsetInBytes + arrayView.byteLength <= sizeInBytes, "This buffer is not large enough")
        
        glBindBuffer(bufferTarget, buffer)
        glBufferSubData(bufferTarget, GLint(offsetInBytes), GLsizeiptr(sizeInBytes), &arrayView)
        gl.bufferSubData(bufferTarget, offsetInBytes, arrayView);
=======
    func copyFromArrayView (arrayView: [Serializable], offsetInBytes: Int = 0) {
        
        /*assert(offsetInBytes + arrayView.byteLength <= _sizeInBytes, "This buffer is not large enough."
        
        var target = this._bufferTarget;
        glBindBuffer(bufferTarget, buffer)
        glBufferSubData(<#target: GLenum#>, <#offset: GLintptr#>, <#size: GLsizeiptr#>, <#data: UnsafePointer<Void>#>)
        gl.bufferSubData(target, offsetInBytes, arrayView);
>>>>>>> 0b12434a
        gl.bindBuffer(target, null);*/
    }
    
    deinit {
        glDeleteBuffers(1, &buffer)
    }
}<|MERGE_RESOLUTION|>--- conflicted
+++ resolved
@@ -20,15 +20,7 @@
     
     var vertexArrayDestroyable = true
 
-<<<<<<< HEAD
-    func copyFromArrayView (arrayView: [ComponentDatatype], offsetInBytes: Int = 0) {
-        /*
-        assert(offsetInBytes + arrayView.byteLength <= sizeInBytes, "This buffer is not large enough")
-        
-        glBindBuffer(bufferTarget, buffer)
-        glBufferSubData(bufferTarget, GLint(offsetInBytes), GLsizeiptr(sizeInBytes), &arrayView)
-        gl.bufferSubData(bufferTarget, offsetInBytes, arrayView);
-=======
+
     func copyFromArrayView (arrayView: [Serializable], offsetInBytes: Int = 0) {
         
         /*assert(offsetInBytes + arrayView.byteLength <= _sizeInBytes, "This buffer is not large enough."
@@ -37,7 +29,6 @@
         glBindBuffer(bufferTarget, buffer)
         glBufferSubData(<#target: GLenum#>, <#offset: GLintptr#>, <#size: GLsizeiptr#>, <#data: UnsafePointer<Void>#>)
         gl.bufferSubData(target, offsetInBytes, arrayView);
->>>>>>> 0b12434a
         gl.bindBuffer(target, null);*/
     }
     
