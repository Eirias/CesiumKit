--- conflicted
+++ resolved
@@ -504,11 +504,8 @@
     var drawingBufferWidth: GLint
     
     let cachedGLESExtensions: [String]
-<<<<<<< HEAD
-    
+
     var cachedState: RenderState? = nil
-=======
->>>>>>> b56d8643
         
     init (glContext: EAGLContext) {
         
