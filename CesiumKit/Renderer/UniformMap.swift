//
//  UniformMap.swift
//  CesiumKit
//
//  Created by Ryan Walklin on 27/02/15.
//  Copyright (c) 2015 Test Toast. All rights reserved.
//

protocol UniformStruct {

}

typealias UniformUpdateBlock = ((buffer: Buffer) -> [Texture])

typealias UniformMapDeallocBlock = (UniformBufferProvider) -> Void

struct UniformDescriptor {
    let name: String
    let type: UniformDataType
    let count: Int
    
    func declaration () -> String {
        var declaration = "\(type.metalDeclaration) \(name)"
        
        if count == 1 {
            declaration += ";"
        } else {
            declaration += "[\(count)];"
        }
        
        return declaration
    }
}

protocol UniformMap: class {
    
    var uniformBufferProvider: UniformBufferProvider! { get set }
    
<<<<<<< HEAD
=======
    var uniformUpdateBlock: UniformUpdateBlock! { get }
    
>>>>>>> efcb2af4
    var uniformDescriptors: [UniformDescriptor] { get }

}

protocol NativeUniformMap: class, UniformMap {
    
    var uniformUpdateBlock: UniformUpdateBlock! { get }
    
    func generateMetalUniformStruct () -> String
}

extension NativeUniformMap {
    
    func generateMetalUniformStruct () -> String {
        
        let prefix = "struct xlatMtlShaderUniform {\n"
        let suffix = "};\n"
        let uniformDefinitions = uniformDescriptors.reduce(prefix) { $0 + "    \($1.declaration())\n" }
        
        return uniformDefinitions + suffix
    }
}

protocol LegacyUniformMap: class, UniformMap {
    
    var uniforms: [String: UniformFunc] { get }
    
    func indexForUniform(name: String) -> UniformIndex?
    
    func uniform(index: UniformIndex) -> UniformFunc
    
    func textureForUniform (uniform: UniformSampler) -> Texture?
}

extension LegacyUniformMap {
    
    public func indexForUniform(name: String) -> UniformIndex? {
        return uniforms.indexForKey(name)
    }
    
    public func uniform(index: UniformIndex) -> UniformFunc {
        return uniforms[index].1
    }
    
    public func textureForUniform (uniform: UniformSampler) -> Texture? {
        return nil
    }
    
}



<|MERGE_RESOLUTION|>--- conflicted
+++ resolved
@@ -36,13 +36,7 @@
     
     var uniformBufferProvider: UniformBufferProvider! { get set }
     
-<<<<<<< HEAD
-=======
-    var uniformUpdateBlock: UniformUpdateBlock! { get }
-    
->>>>>>> efcb2af4
     var uniformDescriptors: [UniformDescriptor] { get }
-
 }
 
 protocol NativeUniformMap: class, UniformMap {
