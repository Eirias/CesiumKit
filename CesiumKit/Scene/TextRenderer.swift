--- conflicted
+++ resolved
@@ -15,11 +15,7 @@
     var foregroundColor: float4 = Color().floatRepresentation
 }
 
-<<<<<<< HEAD
 class TextUniformMap: NativeUniformMap {
-=======
-class TextUniformMap: UniformMap {
->>>>>>> efcb2af4
     
     //FIXME: color etc here
     var modelMatrix: Matrix4 {
