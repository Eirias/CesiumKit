//
//  TextRenderer.swift
//  CesiumKit
//
//  Created by Ryan Walklin on 26/02/2016.
//  Copyright © 2016 Test Toast. All rights reserved.
//

import Foundation
import simd

private struct TextUniformStruct: UniformStruct {
    var modelMatrix: float4x4 = Matrix4.identity.floatRepresentation
    var viewProjectionMatrix: float4x4 = Matrix4.identity.floatRepresentation
    var foregroundColor: float4 = Color().floatRepresentation
}

public class TextUniformMap: NativeUniformMap {
    
    //FIXME: color etc here
    var modelMatrix: Matrix4 {
        get {
            return Matrix4(simd: double4x4([
                vector_double(_uniformStruct.modelMatrix[0]),
                vector_double(_uniformStruct.modelMatrix[1]),
                vector_double(_uniformStruct.modelMatrix[2]),
                vector_double(_uniformStruct.modelMatrix[3])
                ]))
        }
        set {
            _uniformStruct.modelMatrix = newValue.floatRepresentation
        }
    }
    
    var viewProjectionMatrix: Matrix4 {
        get {
            return Matrix4(simd: double4x4([
                vector_double(_uniformStruct.viewProjectionMatrix[0]),
                vector_double(_uniformStruct.viewProjectionMatrix[1]),
                vector_double(_uniformStruct.viewProjectionMatrix[2]),
                vector_double(_uniformStruct.viewProjectionMatrix[3])
                ]))
        }
        set {
            _uniformStruct.viewProjectionMatrix = newValue.floatRepresentation
        }
    }
    
    var foregroundColor: Color {
        get {
            return Color(simd: vector_double(_uniformStruct.foregroundColor))
        }
        set {
            _uniformStruct.foregroundColor = newValue.floatRepresentation
        }
    }
    
    var uniformBufferProvider: UniformBufferProvider! = nil
    
    private var _fontAtlasTexture: Texture! = nil

    private var _uniformStruct = TextUniformStruct()
    
    // compiled shader doesn't need to generate struct at runtime
    let uniformDescriptors: [UniformDescriptor] = []
    
    private (set) var uniformUpdateBlock: UniformUpdateBlock! = nil
    
    init () {
        uniformUpdateBlock = { buffer in
            memcpy(buffer.data, &self._uniformStruct, sizeof(TextUniformStruct))
            return [self._fontAtlasTexture!]
        }
    }
}


/**
 * Generates a DrawCommand and VerteArray for the required glyphs of the provided String using
 * a FontAtlas. Based on Objective-C code from [Moore (2015)](http://metalbyexample.com/rendering-text-in-metal-with-signed-distance-fields/).
 */
<<<<<<< HEAD
public class TextRenderer {
    
    /**
     * Determines if the text is shown.
     *
     * @type {Boolean}
     * @default true
     */
    var show = true
=======
class TextRenderer: Primitive {
>>>>>>> 710dda0a
    
    var color: Color
    
    private let _command = DrawCommand()
    
    private var _fontAtlas: FontAtlas! = nil
    
    var string: String
    
    private var _string: String = " "

    let fontName: String
    
    var rectangle: Cartesian4
    
    private var _rectangle = Cartesian4(x: Double.infinity, y: Double.infinity, width: Double.infinity, height: Double.infinity)
    
    private let _pointSize: Int
    
    private var _rs: RenderState! = nil
    
    private let _offscreenTarget: Bool
    
    private let _blendingState: BlendingState
    
    private let _attributes = [
        // attribute vec4 position;
        VertexAttributes(
            buffer: nil,
            bufferIndex: VertexDescriptorFirstBufferOffset,
            index: 0,
            format: .Float4,
            offset: 0,
            size: 16,
            normalize: false),
        // attribute vec2 textureCoordinates;
        VertexAttributes(
            buffer: nil,
            bufferIndex: VertexDescriptorFirstBufferOffset,
            index: 1,
            format: .Float2,
            offset: 16,
            size: 8,
            normalize: false)
    ]
    
    public init (string: String, fontName: String, color: Color, pointSize: Int, rectangle: Cartesian4, offscreenTarget: Bool = false) {
        
        self.string = string
        self.fontName = fontName
        self.color = color
        _pointSize = pointSize
        self.rectangle = rectangle
        _offscreenTarget = offscreenTarget
        
        _blendingState = BlendingState(
            enabled: true,
            equationRgb: .Add,
            equationAlpha: .Add,
            functionSourceRgb: .SourceAlpha,
            functionSourceAlpha: .SourceAlpha,
            functionDestinationRgb: .OneMinusSourceAlpha,
            functionDestinationAlpha: .OneMinusSourceAlpha,
            color: nil
        )
        
<<<<<<< HEAD
=======
        _command.pipeline = RenderPipeline.withCompiledShader(
            context,
            shaderSourceName: "TextRenderer",
            compiledMetalVertexName: "text_vertex_shade",
            compiledMetalFragmentName: "text_fragment_shade",
            uniformStructSize: strideof(TextUniformStruct),
            vertexDescriptor: VertexDescriptor(attributes: _attributes),
            depthStencil: offscreenTarget ? false : context.depthTexture,
            blendingState: blendingState
        )
        _command.pass = .Overlay
>>>>>>> 710dda0a
        _command.uniformMap = TextUniformMap()

        super.init()
        _command.owner = self
    }
    
    override func update (inout frameState: FrameState) {
       
        let context = frameState.context

        if _fontAtlas == nil {
            _fontAtlas = FontAtlas.fromCache(context, fontName: fontName, pointSize: _pointSize)
        }
        
        if !show || !_fontAtlas.ready {
            return
        }
        
        if _command.pipeline == nil {
            _command.pipeline = RenderPipeline.withCompiledShader(
                context,
                shaderSourceName: "TextRenderer",
                compiledMetalVertexName: "text_vertex_shade",
                compiledMetalFragmentName: "text_fragment_shade",
                uniformStructSize: strideof(TextUniformStruct),
                vertexDescriptor: VertexDescriptor(attributes: _attributes),
                depthStencil: _offscreenTarget ? false : context.depthTexture,
                blendingState: _blendingState
            )
            _command.uniformMap!.uniformBufferProvider = _command.pipeline!.shaderProgram.createUniformBufferProvider(context.device, deallocationBlock: nil)
        }

        
        if _rs == nil || _rectangle != rectangle {
            _rs = RenderState(
                device: context.device,
                viewport: rectangle
            )
            _rectangle = rectangle
            _command.renderState = _rs
            
            (_command.uniformMap as! TextUniformMap).viewProjectionMatrix = Matrix4.computeOrthographicOffCenter(left: 0, right: rectangle.width, bottom: 0, top: rectangle.height)
        }

        if _command.vertexArray == nil || string != _string {
            let meshRect = CGRect(x: 0, y: 0, width: CGFloat(rectangle.width), height: CGFloat(rectangle.height))
            _command.vertexArray = buildMesh(context, string: string, inRect: meshRect, withFontAtlas: _fontAtlas, atSize: _pointSize)
            
            _string = string
        }
        
        guard let map = _command.uniformMap as? TextUniformMap else {
            return
        }
        map._fontAtlasTexture = _fontAtlas.texture
        map.modelMatrix = Matrix4.identity
        map.foregroundColor = color
<<<<<<< HEAD
                
        return _command
=======
        
        map._fontAtlasTexture = _fontAtlas.texture
        
        frameState.commandList.append(_command)
>>>>>>> 710dda0a
    }
    
    private func buildMesh (context: Context, string: String, inRect rect: CGRect, withFontAtlas fontAtlas: FontAtlas, atSize size: Int) -> VertexArray
    {
        let attrString = NSMutableAttributedString(string: string)
        let stringRange = CFRangeMake(0, attrString.length)
        
        let font = CTFontCreateCopyWithAttributes(fontAtlas.parentFont, CGFloat(size), nil, nil)
        
        CFAttributedStringSetAttribute(attrString, stringRange, kCTFontAttributeName, font)
        
        let rectPath = CGPathCreateWithRect(rect, nil)
        let framesetter = CTFramesetterCreateWithAttributedString(attrString)
        let frame = CTFramesetterCreateFrame(framesetter, stringRange, rectPath, nil)
        
        let frameGlyphCount: CFIndex = ((CTFrameGetLines(frame) as NSArray) as! [CTLine]).reduce(0, combine: { $0 + CTLineGetGlyphCount($1) })
        
        let vertexCount = frameGlyphCount * 4

        var vertices = [Float]()
        var indices = [Int]()
        
        let glyphEnumeratorBlock = { (glyph: CGGlyph, glyphIndex: Int, glyphBounds: CGRect) in
            if Int(glyph) >= fontAtlas.glyphDescriptors.count {
                print("Font atlas has no entry corresponding to glyph \(glyph): Skipping...")
                return
            }
            let glyphInfo = fontAtlas.glyphDescriptors[Int(glyph)]
            let minX = Float(CGRectGetMinX(glyphBounds))
            let maxX = Float(CGRectGetMaxX(glyphBounds))
            let minY = Float(CGRectGetMinY(glyphBounds))
            let maxY = Float(CGRectGetMaxY(glyphBounds))
            let minS = Float(glyphInfo.topLeftTexCoord.x)
            let maxS = Float(glyphInfo.bottomRightTexCoord.x)
            let minT = Float(glyphInfo.bottomRightTexCoord.y)
            let maxT = Float(glyphInfo.topLeftTexCoord.y)
            vertices.appendContentsOf([ minX, maxY, 0, 1, minS, maxT])
            vertices.appendContentsOf([ minX, minY, 0, 1, minS, minT])
            vertices.appendContentsOf([ maxX, minY, 0, 1, maxS, minT])
            vertices.appendContentsOf([ maxX, maxY, 0, 1, maxS, maxT])
            indices.append(glyphIndex * 4)
            indices.append(glyphIndex * 4 + 1)
            indices.append(glyphIndex * 4 + 2)
            indices.append(glyphIndex * 4 + 2)
            indices.append(glyphIndex * 4 + 3)
            indices.append(glyphIndex * 4)
        }
        enumerateGlyphsInFrame(frame, usingBlock: glyphEnumeratorBlock)
        
        let vertexBuffer = Buffer(device: context.device, array: &vertices, componentDatatype: .Float32, sizeInBytes: vertices.sizeInBytes)
        vertexBuffer.metalBuffer.label =  "Text Mesh Vertices"
        
        let indexBuffer: Buffer
        if indices.count < Math.SixtyFourKilobytes {
            let indicesShort = indices.map({ UInt16($0) })
            indexBuffer = Buffer(
                device: context.device,
                array: indicesShort,
                componentDatatype: ComponentDatatype.UnsignedShort,
                sizeInBytes: indicesShort.sizeInBytes)
        } else {
            let indicesInt = indices.map({ UInt32($0) })
            indexBuffer = Buffer(
                device: context.device,
                array: indicesInt,
                componentDatatype: ComponentDatatype.UnsignedInt,
                sizeInBytes: indicesInt.sizeInBytes)
        }
        indexBuffer.metalBuffer.label = "Text Mesh Indices"
        
        var attributes = _attributes
        attributes[0].buffer = vertexBuffer

        return VertexArray(attributes: attributes, vertexCount: vertexCount, indexBuffer: indexBuffer)
    }
    
    
    func enumerateGlyphsInFrame (frame: CTFrame, usingBlock block: (glyph: CGGlyph, glyphIndex: Int, glyphBounds: CGRect) -> ()) {
        
        let entire = CFRangeMake(0, 0)
        
        let framePath = CTFrameGetPath(frame)
        let frameBoundingRect = CGPathGetPathBoundingBox(framePath)
        
        let lines = (CTFrameGetLines(frame) as NSArray) as! [CTLine]
        
        var lineOriginBuffer = [CGPoint](count: lines.count, repeatedValue: CGPoint())
        CTFrameGetLineOrigins(frame, entire, &lineOriginBuffer)
        
        var glyphIndexInFrame: CFIndex = 0
        
        for (lineIndex, line) in lines.enumerate() {
            let lineOrigin = lineOriginBuffer[lineIndex]
            
            let runs = (CTLineGetGlyphRuns(line) as NSArray) as! [CTRun]
            
            for run in runs {
                
                let glyphCount = CTRunGetGlyphCount(run)
                
                var glyphBuffer = [CGGlyph](count: glyphCount, repeatedValue: 0)
                CTRunGetGlyphs(run, entire, &glyphBuffer);
                
                var positionBuffer = [CGPoint](count: glyphCount, repeatedValue: CGPoint())
                CTRunGetPositions(run, entire, &positionBuffer);
                
                for glyphIndex in 0..<glyphCount {
                    
                    let glyph = glyphBuffer[glyphIndex]
                    let glyphOrigin = positionBuffer[glyphIndex]
                    var glyphRect = CTRunGetImageBounds(run, nil, CFRangeMake(glyphIndex, 1))
                    
                    let boundsTransX = frameBoundingRect.origin.x + lineOrigin.x
                    let boundsTransY = frameBoundingRect.origin.y + lineOrigin.y + glyphOrigin.y
                    let pathTransform = CGAffineTransformMake(1, 0, 0, 1, boundsTransX, boundsTransY)
                    
                    glyphRect = CGRectApplyAffineTransform(glyphRect, pathTransform)
                    
                    block(glyph: glyph, glyphIndex: glyphIndexInFrame, glyphBounds: glyphRect)
                    
                    glyphIndexInFrame += 1
                }
            }
        }
    }
    
}<|MERGE_RESOLUTION|>--- conflicted
+++ resolved
@@ -79,33 +79,21 @@
  * Generates a DrawCommand and VerteArray for the required glyphs of the provided String using
  * a FontAtlas. Based on Objective-C code from [Moore (2015)](http://metalbyexample.com/rendering-text-in-metal-with-signed-distance-fields/).
  */
-<<<<<<< HEAD
-public class TextRenderer {
-    
-    /**
-     * Determines if the text is shown.
-     *
-     * @type {Boolean}
-     * @default true
-     */
-    var show = true
-=======
-class TextRenderer: Primitive {
->>>>>>> 710dda0a
-    
-    var color: Color
+public class TextRenderer: Primitive {
+   
+    public var color: Color
+
+    public var string: String
+    
+    var rectangle: Cartesian4
+    
+    private var _string: String = " "
     
     private let _command = DrawCommand()
     
     private var _fontAtlas: FontAtlas! = nil
     
-    var string: String
-    
-    private var _string: String = " "
-
     let fontName: String
-    
-    var rectangle: Cartesian4
     
     private var _rectangle = Cartesian4(x: Double.infinity, y: Double.infinity, width: Double.infinity, height: Double.infinity)
     
@@ -158,20 +146,7 @@
             color: nil
         )
         
-<<<<<<< HEAD
-=======
-        _command.pipeline = RenderPipeline.withCompiledShader(
-            context,
-            shaderSourceName: "TextRenderer",
-            compiledMetalVertexName: "text_vertex_shade",
-            compiledMetalFragmentName: "text_fragment_shade",
-            uniformStructSize: strideof(TextUniformStruct),
-            vertexDescriptor: VertexDescriptor(attributes: _attributes),
-            depthStencil: offscreenTarget ? false : context.depthTexture,
-            blendingState: blendingState
-        )
         _command.pass = .Overlay
->>>>>>> 710dda0a
         _command.uniformMap = TextUniformMap()
 
         super.init()
@@ -229,15 +204,10 @@
         map._fontAtlasTexture = _fontAtlas.texture
         map.modelMatrix = Matrix4.identity
         map.foregroundColor = color
-<<<<<<< HEAD
-                
-        return _command
-=======
         
         map._fontAtlasTexture = _fontAtlas.texture
         
         frameState.commandList.append(_command)
->>>>>>> 710dda0a
     }
     
     private func buildMesh (context: Context, string: String, inRect rect: CGRect, withFontAtlas fontAtlas: FontAtlas, atSize size: Int) -> VertexArray
